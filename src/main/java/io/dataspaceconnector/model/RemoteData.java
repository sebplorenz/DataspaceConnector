--- conflicted
+++ resolved
@@ -15,17 +15,9 @@
  */
 package io.dataspaceconnector.model;
 
-<<<<<<< HEAD
-import lombok.*;
-
-import javax.persistence.Entity;
-=======
->>>>>>> f81a4c6c
 import java.net.URL;
 import javax.persistence.Entity;
 
-<<<<<<< HEAD
-=======
 import lombok.AccessLevel;
 import lombok.EqualsAndHashCode;
 import lombok.Getter;
@@ -34,7 +26,6 @@
 import org.hibernate.annotations.SQLDelete;
 import org.hibernate.annotations.Where;
 
->>>>>>> f81a4c6c
 /**
  * Bundles information needed for accessing remote backends.
  */
