/*
 * Copyright 2020 Fraunhofer Institute for Software and Systems Engineering
 *
 * Licensed under the Apache License, Version 2.0 (the "License");
 * you may not use this file except in compliance with the License.
 * You may obtain a copy of the License at
 *
 *    http://www.apache.org/licenses/LICENSE-2.0
 *
 * Unless required by applicable law or agreed to in writing, software
 * distributed under the License is distributed on an "AS IS" BASIS,
 * WITHOUT WARRANTIES OR CONDITIONS OF ANY KIND, either express or implied.
 * See the License for the specific language governing permissions and
 * limitations under the License.
 */
package io.dataspaceconnector.model;

import lombok.*;

import javax.persistence.Entity;
import javax.persistence.Lob;

<<<<<<< HEAD
=======
import lombok.AccessLevel;
import lombok.EqualsAndHashCode;
import lombok.Getter;
import lombok.RequiredArgsConstructor;
import lombok.Setter;
import org.hibernate.annotations.SQLDelete;
import org.hibernate.annotations.Where;

>>>>>>> f81a4c6c
/**
 * Simple wrapper for data stored in the internal database.
 */
@Entity
@Getter
@SQLDelete(sql = "UPDATE data SET deleted=true WHERE id=?")
@Where(clause = "deleted = false")
@EqualsAndHashCode(callSuper = true)
@RequiredArgsConstructor
@Setter(AccessLevel.PACKAGE)
public class LocalData extends Data {

    /**
     * The data.
     */
    @Lob
    private byte[] value;
}<|MERGE_RESOLUTION|>--- conflicted
+++ resolved
@@ -15,13 +15,9 @@
  */
 package io.dataspaceconnector.model;
 
-import lombok.*;
-
 import javax.persistence.Entity;
 import javax.persistence.Lob;
 
-<<<<<<< HEAD
-=======
 import lombok.AccessLevel;
 import lombok.EqualsAndHashCode;
 import lombok.Getter;
@@ -30,7 +26,6 @@
 import org.hibernate.annotations.SQLDelete;
 import org.hibernate.annotations.Where;
 
->>>>>>> f81a4c6c
 /**
  * Simple wrapper for data stored in the internal database.
  */
