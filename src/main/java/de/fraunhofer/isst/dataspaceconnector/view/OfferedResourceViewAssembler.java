--- conflicted
+++ resolved
@@ -34,32 +34,14 @@
         final var view = modelMapper.map(resource, OfferedResourceView.class);
         view.add(getSelfLink(resource.getId()));
 
-<<<<<<< HEAD
-        final var selfLink =
-                linkTo(OfferedResourceController.class).slash(resource.getId()).withSelfRel();
-        view.add(selfLink);
-
-        final var contractsLink =
-                linkTo(methodOn(RelationControllers.OfferedResourcesToContracts.class)
+        final var contractsLink = linkTo(methodOn(RelationControllers.OfferedResourcesToContracts.class)
                 .getResource(resource.getId(), null, null, null))
                 .withRel("contracts");
-=======
-        final var contractsLink =
-                linkTo(methodOn(RelationControllers.OfferedResourcesToContracts.class)
-                                .getResource(resource.getId(), null, null, null))
-                        .withRel("contracts");
->>>>>>> de473d3d
         view.add(contractsLink);
 
-        final var repLink =
-                linkTo(methodOn(RelationControllers.OfferedResourcesToRepresentations.class)
-<<<<<<< HEAD
+        final var repLink = linkTo(methodOn(RelationControllers.OfferedResourcesToRepresentations.class)
                 .getResource(resource.getId(), null, null, null))
                 .withRel("representations");
-=======
-                                .getResource(resource.getId(), null, null, null))
-                        .withRel("representations");
->>>>>>> de473d3d
         view.add(repLink);
 
         final var catalogLink =
