package de.fraunhofer.isst.dataspaceconnector.message;

import static de.fraunhofer.isst.ids.framework.messaging.core.handler.api.util.Util.getGregorianNow;

import de.fraunhofer.iais.eis.ArtifactRequestMessage;
import de.fraunhofer.iais.eis.ArtifactRequestMessageImpl;
import de.fraunhofer.iais.eis.ArtifactResponseMessageBuilder;
import de.fraunhofer.iais.eis.RejectionReason;
import de.fraunhofer.iais.eis.Resource;
import de.fraunhofer.iais.eis.util.ConstraintViolationException;
import de.fraunhofer.iais.eis.util.Util;
import de.fraunhofer.isst.dataspaceconnector.exceptions.ConnectorConfigurationException;
import de.fraunhofer.isst.dataspaceconnector.exceptions.InvalidResourceException;
import de.fraunhofer.isst.dataspaceconnector.exceptions.RequestFormatException;
import de.fraunhofer.isst.dataspaceconnector.exceptions.ResourceException;
import de.fraunhofer.isst.dataspaceconnector.exceptions.ResourceNotFoundException;
import de.fraunhofer.isst.dataspaceconnector.exceptions.UUIDFormatException;
import de.fraunhofer.isst.dataspaceconnector.services.IdsUtils;
import de.fraunhofer.isst.dataspaceconnector.services.UUIDUtils;
import de.fraunhofer.isst.dataspaceconnector.services.resource.OfferedResourceService;
import de.fraunhofer.isst.dataspaceconnector.services.usagecontrol.PolicyHandler;
import de.fraunhofer.isst.ids.framework.messaging.core.handler.api.MessageHandler;
import de.fraunhofer.isst.ids.framework.messaging.core.handler.api.SupportedMessageType;
import de.fraunhofer.isst.ids.framework.messaging.core.handler.api.model.BodyResponse;
import de.fraunhofer.isst.ids.framework.messaging.core.handler.api.model.ErrorResponse;
import de.fraunhofer.isst.ids.framework.messaging.core.handler.api.model.MessagePayload;
import de.fraunhofer.isst.ids.framework.messaging.core.handler.api.model.MessageResponse;
import de.fraunhofer.isst.ids.framework.spring.starter.TokenProvider;
import java.io.IOException;
import java.util.UUID;
import org.jetbrains.annotations.NotNull;
import org.slf4j.Logger;
import org.slf4j.LoggerFactory;
import org.springframework.beans.factory.annotation.Autowired;
import org.springframework.stereotype.Component;
import org.springframework.util.Assert;

/**
 * This @{@link de.fraunhofer.isst.dataspaceconnector.message.ArtifactMessageHandler} handles all
 * incoming messages that have a {@link de.fraunhofer.iais.eis.ArtifactRequestMessageImpl} as part
 * one in the multipart message. This header must have the correct '@type' reference as defined in
 * the {@link de.fraunhofer.iais.eis.ArtifactRequestMessageImpl} JsonTypeName annotation. In this
 * example, the received payload is not defined and will be returned immediately. Usually, the
 * payload would be well defined as well, such that it can be deserialized into a proper
 * Java-Object.
 */
@Component
@SupportedMessageType(ArtifactRequestMessageImpl.class)
public class ArtifactMessageHandler implements MessageHandler<ArtifactRequestMessageImpl> {

    public static final Logger LOGGER = LoggerFactory.getLogger(ArtifactMessageHandler.class);

    private final TokenProvider provider;
    private final OfferedResourceService resourceService;
    private final PolicyHandler policyHandler;
    private final IdsUtils idsUtils;

    /**
     * Constructor for ArtifactMessageHandler.
     *
     * @throws IllegalArgumentException if one of the passed parameters is null
     */
    @Autowired
    public ArtifactMessageHandler(@NotNull OfferedResourceService offeredResourceService,
        @NotNull TokenProvider tokenProvider,
        @NotNull PolicyHandler policyHandler,
        @NotNull IdsUtils idsUtils) throws IllegalArgumentException {
        if (offeredResourceService == null) {
            throw new IllegalArgumentException("The OfferedResourceService cannot be null.");
        }

        if (tokenProvider == null) {
            throw new IllegalArgumentException("The TokenProvider cannot be null.");
        }

        if (policyHandler == null) {
            throw new IllegalArgumentException("The PolicyHandler cannot be null.");
        }

        if (idsUtils == null) {
            throw new IllegalArgumentException("The IdsUtils cannot be null.");
        }

        this.resourceService = offeredResourceService;
        this.provider = tokenProvider;
        this.policyHandler = policyHandler;
        this.idsUtils = idsUtils;
    }

    /**
     * This message implements the logic that is needed to handle the message. As it returns the
     * input as string the messagePayload-InputStream is converted to a String.
     *
     * @throws ConnectorConfigurationException - if no connector is configurated.
     * @throws RuntimeException                - if the response body failed to be build.
     */
    @Override
    // NOTE: Why ArtifactRequestMessageImpl (focus on the Impl) part. It defeats the point of having
    //       the interface.
    // NOTE: This function is really hard to read
    // NOTE: Make runtime exception more concrete and add ConnectorConfigurationException, ResourceTypeException
    public MessageResponse handleMessage(ArtifactRequestMessageImpl requestMessage,
        MessagePayload messagePayload) throws RuntimeException {
        Assert.notNull(provider, "The TokenProvider cannot be null.");
        Assert.notNull(idsUtils, "The IdsUtils cannot be null.");
        Assert.notNull(resourceService, "The OfferedResourceService cannot be null.");
        Assert.notNull(policyHandler, "The PolicyHandler cannot be null.");

        try {
            // Get a local copy of the connector for read access
            final var connector = idsUtils.getConnector();

            try {
                // Extract the artifact id
                final var artifactId = extractArtifactIdFromRequest(requestMessage);
                Assert.notNull(artifactId, "The artifactId cannot be null.");

                // Find the requested resource
                final var requestedResource = findResourceFromArtifactId(artifactId);
                if (requestedResource == null) {
                    // The resource was not found, reject and inform the requester.
                    LOGGER
                        .info(String.format("Resource with %s requested by %s could not be found.",
                            artifactId, requestMessage.getId()));

                    return ErrorResponse.withDefaultHeader(RejectionReason.NOT_FOUND,
                        "An artifact with the given uuid is not known to the "
                            + "connector.",
                        connector.getId(), connector.getOutboundModelVersion());
                }

                try {
                    // Get the resource metadata
                    final var resourceId = UUIDUtils.uuidFromUri(requestedResource.getId());
                    Assert.notNull(resourceId, "The resourceId should be filled.");

                    // Check the access policy
                    final var resourceMetadata = resourceService.getMetadata(resourceId);
                    var canProvisionData = false;
                    try {
                        canProvisionData = policyHandler
                            .onDataProvision(resourceMetadata.getPolicy());
                    } catch (IOException exception) {
                        // The provisioning failed, reject the request
                        LOGGER.error(
                            String.format("Failed to provision data for resource %s in request %s.",
                                resourceId, requestMessage.getId()),
                            exception);

                        return ErrorResponse
                            .withDefaultHeader(RejectionReason.INTERNAL_RECIPIENT_ERROR,
                                "The data could not be provisioned.",
                                connector.getId(), connector.getOutboundModelVersion());
                    }

                    try {
                        if (canProvisionData) {
                            // Get the data from source
                            String data = null;
                            try {
                                data = resourceService
                                    .getDataByRepresentation(resourceId, artifactId);
                            } catch (ResourceNotFoundException exception) {
                                LOGGER.info(String.format("Representation %s of resource %s " +
                                        "requested by %s could not be found.", artifactId,
                                    resourceId, requestMessage.getId()), exception);
                                return ErrorResponse.withDefaultHeader(RejectionReason.NOT_FOUND,
                                    "Resource not found.", connector.getId(),
                                    connector.getOutboundModelVersion());
                            } catch (InvalidResourceException exception) {
                                LOGGER.info(String.format("Representation %s of resource %s " +
                                        "requested by %s is not in a valid format.",
                                    artifactId,
                                    resourceId, requestMessage.getId()), exception);
                                return ErrorResponse.withDefaultHeader(RejectionReason.NOT_FOUND,
                                    "Resource not found.", connector.getId(),
                                    connector.getOutboundModelVersion());
                            } catch (ResourceException exception) {
                                LOGGER.warn(String.format("Representation %s of resource %s " +
                                        "requested by %s could not be received.",
                                    artifactId,
                                    resourceId, requestMessage.getId()), exception);
                                return ErrorResponse
                                    .withDefaultHeader(RejectionReason.INTERNAL_RECIPIENT_ERROR,
                                        "Something went wrong.", connector.getId(),
                                        connector.getOutboundModelVersion());
                            }

                            Assert.notNull(data, "The data string should not be empty.");

                            // Build and send the response
                            final var responseMessage = new ArtifactResponseMessageBuilder()
                                ._securityToken_(provider.getTokenJWS())
                                ._correlationMessage_(requestMessage.getId())
                                ._issued_(getGregorianNow())
                                ._issuerConnector_(connector.getId())
                                ._modelVersion_(connector.getOutboundModelVersion())
                                ._senderAgent_(connector.getId())
                                ._recipientConnector_(
                                    Util.asList(requestMessage.getIssuerConnector()))
                                .build();

                            Assert.notNull(responseMessage,
                                "The responseMessage object cannot be null");

                            return BodyResponse.create(responseMessage, data);
                        } else {
                            // The conditions for reading this resource have not been met.
                            LOGGER.info(
                                String.format("Request policy restriction detected for request %s. "
                                        + "Restriction: %s", requestMessage.getId(),
                                    policyHandler.getPattern(resourceMetadata.getPolicy())));

                            return ErrorResponse.withDefaultHeader(RejectionReason.NOT_AUTHORIZED,
                                "Policy restriction detected: You are not authorized to receive this data.",
                                connector.getId(),
                                connector.getOutboundModelVersion());
                        }
                    } catch (IOException exception) {
                        // The could not be loaded from source.
                        LOGGER.error(String.format("Could not receive data for resource %s with " +
                                "representation %s from source as requested by %s.",
                            resourceId, artifactId, requestMessage.getId()),
                            exception);

                        return ErrorResponse
                            .withDefaultHeader(RejectionReason.INTERNAL_RECIPIENT_ERROR,
                                "The data could not be read from source.", connector.getId(),
                                connector.getOutboundModelVersion());
                    } catch (ConstraintViolationException exception) {
                        // The response could not be constructed.
                        throw new RuntimeException("Failed to construct the response message.",
                            exception);
                    } catch (ResourceNotFoundException exception) {
                        // The resource could be not be found.
                        LOGGER.info(String.format("The resource %s requested by %s could not be " +
                            "found.", resourceId, requestMessage.getId()), exception);
                        return ErrorResponse.withDefaultHeader(RejectionReason.NOT_FOUND,
                            "Resource not found.", connector.getId(),
                            connector.getOutboundModelVersion());
                    }
                } catch (UUIDFormatException exception) {
                    // The resource from the database is not identified via uuids.
                    LOGGER.info(String.format("The resource requested by %s is not valid. The " +
                            "uuid is not valid.",
                        requestMessage.getId()), new InvalidResourceException(exception));
                    return ErrorResponse.withDefaultHeader(RejectionReason.NOT_FOUND,
                        "Resource not found.", connector.getId(),
                        connector.getOutboundModelVersion());
                } catch (ResourceNotFoundException exception) {
                    // The resource could be not be found.
                    LOGGER.info(String.format("The resource requested by %s could not be " +
                        "found.", requestMessage.getId()), exception);
                    return ErrorResponse.withDefaultHeader(RejectionReason.NOT_FOUND,
                        "Resource not found.", connector.getId(),
                        connector.getOutboundModelVersion());
                } catch (InvalidResourceException exception) {
                    // The resource could be not be found.
                    LOGGER.info(String.format("The resource requested by %s is not valid.",
                        requestMessage.getId()), exception);
                    return ErrorResponse.withDefaultHeader(RejectionReason.NOT_FOUND,
                        "Resource not found.", connector.getId(),
                        connector.getOutboundModelVersion());
                }
            } catch (UUIDFormatException exception) {
                // No resource uuid could be found in the request, reject the message.
                LOGGER.info(String.format("Resource requested by %s has no valid uuid: %s.",
                    requestMessage.getId(),
                    requestMessage.getRequestedArtifact()));

                return ErrorResponse.withDefaultHeader(RejectionReason.BAD_PARAMETERS,
<<<<<<< HEAD
                        "No valid resource id found.",
                        connector.getId(),
                        connector.getOutboundModelVersion());
=======
                    "No valid resource id found.",
                    connector.getId(),
                    connector.getOutboundModelVersion());
>>>>>>> b75efa94
            }
        } catch (ConnectorConfigurationException exception) {
            // The connector must be set.
            throw exception;
        }
    }

    private Resource findResourceFromArtifactId(UUID artifactId) {
        Assert.notNull(resourceService, "The resource service cannot be null.");

        for (final var resource : resourceService.getResourceList()) {
            for (final var representation : resource.getRepresentation()) {
                final var representationId = UUIDUtils.uuidFromUri(representation.getId());

                if (representationId.equals(artifactId)) {
                    return resource;
                }
            }
        }

        return null;
    }

    private UUID extractArtifactIdFromRequest(ArtifactRequestMessage requestMessage)
        throws RequestFormatException {
        try {
            return UUIDUtils.uuidFromUri(requestMessage.getRequestedArtifact());
        } catch (UUIDFormatException exception) {
            throw new RequestFormatException(
                "The uuid could not extracted from request" + requestMessage.getId(),
                exception);
        }
    }
}<|MERGE_RESOLUTION|>--- conflicted
+++ resolved
@@ -269,15 +269,9 @@
                     requestMessage.getRequestedArtifact()));
 
                 return ErrorResponse.withDefaultHeader(RejectionReason.BAD_PARAMETERS,
-<<<<<<< HEAD
-                        "No valid resource id found.",
-                        connector.getId(),
-                        connector.getOutboundModelVersion());
-=======
                     "No valid resource id found.",
                     connector.getId(),
                     connector.getOutboundModelVersion());
->>>>>>> b75efa94
             }
         } catch (ConnectorConfigurationException exception) {
             // The connector must be set.
