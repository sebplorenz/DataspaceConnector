--- conflicted
+++ resolved
@@ -3,15 +3,12 @@
 import de.fraunhofer.isst.dataspaceconnector.exceptions.*;
 import de.fraunhofer.isst.dataspaceconnector.model.ResourceMetadata;
 import de.fraunhofer.isst.dataspaceconnector.model.ResourceRepresentation;
-<<<<<<< HEAD
 import de.fraunhofer.isst.dataspaceconnector.services.resource.OfferedResourceServiceImpl;
 import de.fraunhofer.isst.dataspaceconnector.services.resource.RequestedResourceServiceImpl;
 import de.fraunhofer.isst.dataspaceconnector.services.resource.ResourceService;
-=======
 import de.fraunhofer.isst.dataspaceconnector.services.UUIDUtils;
 import de.fraunhofer.isst.dataspaceconnector.services.resource.OfferedResourceService;
 import de.fraunhofer.isst.dataspaceconnector.services.resource.RequestedResourceService;
->>>>>>> 85f6deaf
 import de.fraunhofer.isst.dataspaceconnector.services.usagecontrol.PolicyHandler;
 import io.swagger.v3.oas.annotations.Operation;
 import io.swagger.v3.oas.annotations.Parameter;
@@ -91,13 +88,9 @@
 
         try {
             if (uuid != null) {
-<<<<<<< HEAD
                 ((OfferedResourceServiceImpl) offeredResourceService).addResourceWithId(resourceMetadata, uuid);
-=======
-                offeredResourceService.addResourceWithId(resourceMetadata, uuid);
                 LOGGER.info("Successfully added a new resource. [id=({}), creationId=({})]",
                     requestId, uuid);
->>>>>>> 85f6deaf
                 return new ResponseEntity<>("Resource registered with uuid: " + uuid,
                     HttpStatus.CREATED);
             } else {
@@ -150,12 +143,8 @@
             requestId, endpointPath, endpointType, resourceId, resourceMetadata);
 
         try {
-<<<<<<< HEAD
             ((OfferedResourceServiceImpl) offeredResourceService).updateResource(id, resourceMetadata);
-=======
-            offeredResourceService.updateResource(resourceId, resourceMetadata);
             LOGGER.info("Successfully updated the resource. [id=({})]", requestId);
->>>>>>> 85f6deaf
             return new ResponseEntity<>("Resource was updated successfully", HttpStatus.OK);
         } catch (InvalidResourceException exception) {
             LOGGER.info("Failed to update the resource. The resource is not valid. "
@@ -309,12 +298,8 @@
 
         try {
             policyHandler.getPattern(policy);
-<<<<<<< HEAD
             ((OfferedResourceServiceImpl) offeredResourceService).updateContract(resourceId, policy);
-=======
-            offeredResourceService.updateContract(resourceId, policy);
             LOGGER.info("Successfully updated a resource contract. [id=({})]", requestId);
->>>>>>> 85f6deaf
             return new ResponseEntity<>("Contract was updated successfully", HttpStatus.OK);
         } catch (IOException exception) {
             // The policy is not in the correct format.
@@ -478,21 +463,14 @@
         try {
             UUID newUuid = null;
             if (uuid != null) {
-<<<<<<< HEAD
-                ((OfferedResourceServiceImpl) offeredResourceService).addRepresentationWithId(resourceId, representation, uuid);
-            } else {
-                uuid = ((OfferedResourceServiceImpl) offeredResourceService).addRepresentation(resourceId, representation);
-=======
-                newUuid = offeredResourceService
-                    .addRepresentationWithId(resourceId, representation, uuid);
+                newUuid = ((OfferedResourceServiceImpl) offeredResourceService).addRepresentationWithId(resourceId, representation, uuid);
                 LOGGER.info("Successfully added a new resource representation. "
                     + "[id=({}), creationId=({})]", requestId, newUuid);
             } else {
-                newUuid = offeredResourceService.addRepresentation(resourceId, representation);
+                uuid = ((OfferedResourceServiceImpl) offeredResourceService).addRepresentation(resourceId, representation);
                 LOGGER.info("Successfully added a new resource representation. "
                     + "[id=({}), creationId=({})", requestId, newUuid);
->>>>>>> 85f6deaf
-            }
+                }
 
             return new ResponseEntity<>(
                 "Representation was saved successfully with uuid " + newUuid,
@@ -648,17 +626,12 @@
             requestId, endpointPath, endpointType, resourceId, representationId);
 
         try {
-<<<<<<< HEAD
-            ((OfferedResourceServiceImpl) offeredResourceService).deleteRepresentation(resourceId, representationId);
-=======
-            if (offeredResourceService.deleteRepresentation(resourceId, representationId)) {
+            if (((OfferedResourceServiceImpl) offeredResourceService).deleteRepresentation(resourceId, representationId)) {
                 LOGGER
                     .info("Successfully deleted the resource representation. [id=({})]", requestId);
             } else {
                 LOGGER.info("Failed to delete the resource representation. [id=({})]", requestId);
             }
-
->>>>>>> 85f6deaf
             return new ResponseEntity<>("Representation was deleted successfully", HttpStatus.OK);
         } catch (ResourceNotFoundException exception) {
             // The resource could not be found.
