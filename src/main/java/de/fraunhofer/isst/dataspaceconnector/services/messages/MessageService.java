--- conflicted
+++ resolved
@@ -71,11 +71,7 @@
      * @return the message.
      * @throws MessageBuilderException if the message could not be created.
      */
-<<<<<<< HEAD
     protected abstract Message buildRequestHeader() throws MessageException;
-=======
-    public abstract Message buildRequestHeader() throws MessageBuilderException;
->>>>>>> a44821fe
 
     /**
      * Build an IDS message as response header.
@@ -83,11 +79,7 @@
      * @return the message.
      * @throws MessageBuilderException if the message could not be created.
      */
-<<<<<<< HEAD
     protected abstract Message buildResponseHeader() throws MessageException;
-=======
-    public abstract Message buildResponseHeader() throws MessageBuilderException;
->>>>>>> a44821fe
 
     /**
      * Returns the recipient.
@@ -110,11 +102,7 @@
      * @return the HTTP response.
      * @throws MessageException if a header could not be built or the message could not be sent.
      */
-<<<<<<< HEAD
     public Map<String, String> sendMessage(final String payload) throws MessageException {
-=======
-    public Map<String, String> sendRequestMessage(String payload) throws MessageException {
->>>>>>> a44821fe
         Message message;
         try {
             message = buildRequestHeader();
@@ -127,10 +115,6 @@
             MultipartBody body = InfomodelMessageBuilder.messageWithString(message, payload);
             return idsHttpService.sendAndCheckDat(body, getRecipient());
         } catch (ClaimsException exception) {
-<<<<<<< HEAD
-            LOGGER.warn(
-                    "Invalid DAT in incoming message. [exception=({})]", exception.getMessage());
-=======
             LOGGER.warn("Invalid DAT in incoming message. [exception=({})]", exception.getMessage());
             throw new MessageResponseException("Invalid DAT in incoming message.", exception);
         } catch (FileUploadException | IOException exception) {
@@ -160,7 +144,6 @@
             return idsHttpService.sendAndCheckDat(body, getRecipient());
         } catch (ClaimsException exception) {
             LOGGER.warn("Invalid DAT in incoming message. [exception=({})]", exception.getMessage());
->>>>>>> a44821fe
             throw new MessageResponseException("Unexpected message answer.", exception);
         } catch (FileUploadException | IOException exception) {
             LOGGER.warn("Message could not be sent. [exception=({})]", exception.getMessage());
