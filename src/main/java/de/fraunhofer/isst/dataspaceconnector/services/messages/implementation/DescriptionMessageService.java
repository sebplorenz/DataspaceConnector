package de.fraunhofer.isst.dataspaceconnector.services.messages.implementation;

import de.fraunhofer.iais.eis.DescriptionRequestMessageBuilder;
import de.fraunhofer.iais.eis.DescriptionResponseMessageBuilder;
import de.fraunhofer.iais.eis.Message;
import de.fraunhofer.iais.eis.RequestMessage;
import de.fraunhofer.iais.eis.util.Util;
import de.fraunhofer.isst.dataspaceconnector.exceptions.message.MessageBuilderException;
<<<<<<< HEAD
import de.fraunhofer.isst.dataspaceconnector.exceptions.message.MessageException;
=======
import de.fraunhofer.isst.dataspaceconnector.exceptions.resource.InvalidResourceException;
import de.fraunhofer.isst.dataspaceconnector.exceptions.resource.ResourceException;
import de.fraunhofer.isst.dataspaceconnector.model.BackendSource;
import de.fraunhofer.isst.dataspaceconnector.model.ResourceMetadata;
import de.fraunhofer.isst.dataspaceconnector.model.ResourceRepresentation;
>>>>>>> a44821fe
import de.fraunhofer.isst.dataspaceconnector.services.messages.MessageService;
import de.fraunhofer.isst.ids.framework.communication.http.IDSHttpService;
import de.fraunhofer.isst.ids.framework.configuration.ConfigurationContainer;
import de.fraunhofer.isst.ids.framework.configuration.SerializerProvider;
import de.fraunhofer.isst.ids.framework.daps.DapsTokenProvider;
import org.slf4j.Logger;
import org.slf4j.LoggerFactory;
import org.springframework.beans.factory.annotation.Autowired;
import org.springframework.stereotype.Service;

import java.net.URI;

import static de.fraunhofer.isst.ids.framework.util.IDSUtils.getGregorianNow;

/**
 * The service for description messages
 */
@Service
public class DescriptionMessageService extends MessageService {

    private final Logger LOGGER = LoggerFactory.getLogger(DescriptionMessageService.class);

    private final ConfigurationContainer configurationContainer;
    private final DapsTokenProvider tokenProvider;
    private URI recipient, resourceId, correlationMessageId;

    /**
     * Constructor
     *
     * @param tokenProvider The service for providing tokens
     * @param idsHttpService The service for ids messaging
     * @param configurationContainer The container with the configuration
     * @param serializerProvider The service for serializing
     * @throws IllegalArgumentException if any of the parameters is null
     */
    @Autowired
    public DescriptionMessageService(DapsTokenProvider tokenProvider, IDSHttpService idsHttpService,
        ConfigurationContainer configurationContainer, SerializerProvider serializerProvider) throws IllegalArgumentException {
        super(idsHttpService, serializerProvider);

        if (configurationContainer == null)
            throw new IllegalArgumentException("The ConfigurationContainer cannot be null.");

        if (tokenProvider == null)
            throw new IllegalArgumentException("The TokenProvider cannot be null.");

        this.configurationContainer = configurationContainer;
        this.tokenProvider = tokenProvider;
    }

    /**
     * {@inheritDoc}
     */
    @Override
    public RequestMessage buildRequestHeader() throws MessageBuilderException {
        // Get a local copy of the current connector.
        var connector = configurationContainer.getConnector();

        if (resourceId == null) {
            return new DescriptionRequestMessageBuilder()
                ._issued_(getGregorianNow())
                ._modelVersion_(connector.getOutboundModelVersion())
                ._issuerConnector_(connector.getId())
                ._senderAgent_(connector.getId())
                ._securityToken_(tokenProvider.getDAT())
                ._recipientConnector_(Util.asList(recipient))
                .build();
        } else {
            return new DescriptionRequestMessageBuilder()
                ._issued_(getGregorianNow())
                ._modelVersion_(connector.getOutboundModelVersion())
                ._issuerConnector_(connector.getId())
                ._senderAgent_(connector.getId())
                ._requestedElement_(resourceId)
                ._securityToken_(tokenProvider.getDAT())
                ._recipientConnector_(Util.asList(recipient))
                .build();
        }
    }

    /**
     * {@inheritDoc}
     */
    @Override
    public Message buildResponseHeader() throws MessageBuilderException {
        // Get a local copy of the current connector.
        var connector = configurationContainer.getConnector();

        return new DescriptionResponseMessageBuilder()
            ._securityToken_(tokenProvider.getDAT())
            ._correlationMessage_(correlationMessageId)
            ._issued_(getGregorianNow())
            ._issuerConnector_(connector.getId())
            ._modelVersion_(connector.getOutboundModelVersion())
            ._senderAgent_(connector.getId())
            ._recipientConnector_(Util.asList(recipient))
            .build();
    }

    /**
     * {@inheritDoc}
     */
    @Override
    public URI getRecipient() {
        return recipient;
    }

    /**
     * Set the request parameters for the message
     *
     * @param recipient The recipient of the request
     * @param resourceId The id of the resource
     */
    public void setRequestParameters(URI recipient, URI resourceId) {
        this.recipient = recipient;
        this.resourceId = resourceId;
    }

    /**
     * Set the response parameters for the artifact message
     *
     * @param recipient The recipient of the response
     * @param correlationMessageId The id of the correlation message
     */
    public void setResponseParameters(URI recipient, URI correlationMessageId) {
        this.recipient = recipient;
        this.correlationMessageId = correlationMessageId;
    }
<<<<<<< HEAD
=======

    /**
     * Saves the metadata to the internal database.
     *
     * @param response The data resource as string.
     * @param resourceId The id of the resource
     * @return The UUID of the created resource.
     * @throws ResourceException if any.
     * @throws InvalidResourceException If the ids object could not be deserialized.
     */
    public UUID saveMetadata(String response, URI resourceId, URI ownerURI) throws ResourceException,
        InvalidResourceException {
        Resource resource;
        try {
            resource = getSerializerProvider().getSerializer().deserialize(response, ResourceImpl.class);
        } catch (Exception e) {
            resource = findResource(response, resourceId);
        }

        ResourceMetadata metadata;
        try {
            metadata = deserializeMetadata(resource);
        } catch (Exception exception) {
            LOGGER.info("Failed to deserialize metadata. [exception=({})]", exception.getMessage());
            throw new InvalidResourceException("Metadata could not be deserialized.");
        }

        try {
            return ((RequestedResourceServiceImpl) resourceService)
                    .addResourceWithInfo(ownerURI, UUIDUtils.uuidFromUri(resourceId), metadata);
        } catch (Exception exception) {
            LOGGER.info("Failed to save metadata. [exception=({})]", exception.getMessage());
            throw new ResourceException("Metadata could not be saved to database.");
        }
    }

    /**
     * Find a resource from a connector's resource catalog.
     *
     * @param payload The message payload
     * @param resourceId The id of the resource
     * @return The resource object.
     * @throws InvalidResourceException If the payload could not be deserialized to a base connector.
     */
    private Resource findResource(String payload, URI resourceId) throws InvalidResourceException {
        Resource resource = null;
        try {
            Connector connector = getSerializerProvider().getSerializer().deserialize(payload, BaseConnector.class);
            if (connector.getResourceCatalog() != null && !connector.getResourceCatalog().isEmpty()) {
                for (Resource r : connector.getResourceCatalog().get(0).getOfferedResource()) {
                    if (r.getId().equals(resourceId)) {
                        resource = r;
                        break;
                    }
                }
            }
        } catch (Exception exception) {
            LOGGER.info("Failed to save metadata. [exception=({})]", exception.getMessage());
            throw new InvalidResourceException("Response could not be deserialized: " + payload);
        }
        return resource;
    }

    /**
     * Maps a received Infomodel resource to the internal metadata model.
     *
     * @param resource The resource
     * @return the metadata object.
     */
    private ResourceMetadata deserializeMetadata(Resource resource) {
        var metadata = new ResourceMetadata();

        if (resource.getKeyword() != null) {
            List<String> keywords = new ArrayList<>();
            for (var t : resource.getKeyword()) {
                keywords.add(t.getValue());
            }
            metadata.setKeywords(keywords);
        }

        if (resource.getRepresentation() != null) {
            var representations = new HashMap<UUID, ResourceRepresentation>();
            for (Representation r : resource.getRepresentation()) {
                int byteSize = 0;
                String name = null;
                String type = null;
                if (r.getInstance() != null && !r.getInstance().isEmpty()) {
                    Artifact artifact = (Artifact) r.getInstance().get(0);
                    if (artifact.getByteSize() != null)
                        byteSize = artifact.getByteSize().intValue();
                    if (artifact.getFileName() != null)
                        name = artifact.getFileName();
                    if (r.getMediaType() != null)
                        type = r.getMediaType().getFilenameExtension();
                }

                ResourceRepresentation representation = new ResourceRepresentation(
                    UUIDUtils.uuidFromUri(r.getId()), type, byteSize, name,
                    new BackendSource(BackendSource.Type.LOCAL, null, null, null)
                );

                representations.put(representation.getUuid(), representation);
            }
            metadata.setRepresentations(representations);
        }

        if (resource.getTitle() != null && !resource.getTitle().isEmpty())
            metadata.setTitle(resource.getTitle().get(0).getValue());

        if (resource.getDescription() != null && !resource.getDescription().isEmpty())
            metadata.setDescription(resource.getDescription().get(0).getValue());

        if (resource.getContractOffer() != null && !resource.getContractOffer().isEmpty())
            metadata.setPolicy(resource.getContractOffer().get(0).toRdf());

        if (resource.getPublisher() != null)
            metadata.setOwner(resource.getPublisher());

        if (resource.getStandardLicense() != null)
            metadata.setLicense(resource.getStandardLicense());

        if (resource.getVersion() != null)
            metadata.setVersion(resource.getVersion());

        return metadata;
    }
>>>>>>> a44821fe
}<|MERGE_RESOLUTION|>--- conflicted
+++ resolved
@@ -6,15 +6,6 @@
 import de.fraunhofer.iais.eis.RequestMessage;
 import de.fraunhofer.iais.eis.util.Util;
 import de.fraunhofer.isst.dataspaceconnector.exceptions.message.MessageBuilderException;
-<<<<<<< HEAD
-import de.fraunhofer.isst.dataspaceconnector.exceptions.message.MessageException;
-=======
-import de.fraunhofer.isst.dataspaceconnector.exceptions.resource.InvalidResourceException;
-import de.fraunhofer.isst.dataspaceconnector.exceptions.resource.ResourceException;
-import de.fraunhofer.isst.dataspaceconnector.model.BackendSource;
-import de.fraunhofer.isst.dataspaceconnector.model.ResourceMetadata;
-import de.fraunhofer.isst.dataspaceconnector.model.ResourceRepresentation;
->>>>>>> a44821fe
 import de.fraunhofer.isst.dataspaceconnector.services.messages.MessageService;
 import de.fraunhofer.isst.ids.framework.communication.http.IDSHttpService;
 import de.fraunhofer.isst.ids.framework.configuration.ConfigurationContainer;
@@ -143,133 +134,4 @@
         this.recipient = recipient;
         this.correlationMessageId = correlationMessageId;
     }
-<<<<<<< HEAD
-=======
-
-    /**
-     * Saves the metadata to the internal database.
-     *
-     * @param response The data resource as string.
-     * @param resourceId The id of the resource
-     * @return The UUID of the created resource.
-     * @throws ResourceException if any.
-     * @throws InvalidResourceException If the ids object could not be deserialized.
-     */
-    public UUID saveMetadata(String response, URI resourceId, URI ownerURI) throws ResourceException,
-        InvalidResourceException {
-        Resource resource;
-        try {
-            resource = getSerializerProvider().getSerializer().deserialize(response, ResourceImpl.class);
-        } catch (Exception e) {
-            resource = findResource(response, resourceId);
-        }
-
-        ResourceMetadata metadata;
-        try {
-            metadata = deserializeMetadata(resource);
-        } catch (Exception exception) {
-            LOGGER.info("Failed to deserialize metadata. [exception=({})]", exception.getMessage());
-            throw new InvalidResourceException("Metadata could not be deserialized.");
-        }
-
-        try {
-            return ((RequestedResourceServiceImpl) resourceService)
-                    .addResourceWithInfo(ownerURI, UUIDUtils.uuidFromUri(resourceId), metadata);
-        } catch (Exception exception) {
-            LOGGER.info("Failed to save metadata. [exception=({})]", exception.getMessage());
-            throw new ResourceException("Metadata could not be saved to database.");
-        }
-    }
-
-    /**
-     * Find a resource from a connector's resource catalog.
-     *
-     * @param payload The message payload
-     * @param resourceId The id of the resource
-     * @return The resource object.
-     * @throws InvalidResourceException If the payload could not be deserialized to a base connector.
-     */
-    private Resource findResource(String payload, URI resourceId) throws InvalidResourceException {
-        Resource resource = null;
-        try {
-            Connector connector = getSerializerProvider().getSerializer().deserialize(payload, BaseConnector.class);
-            if (connector.getResourceCatalog() != null && !connector.getResourceCatalog().isEmpty()) {
-                for (Resource r : connector.getResourceCatalog().get(0).getOfferedResource()) {
-                    if (r.getId().equals(resourceId)) {
-                        resource = r;
-                        break;
-                    }
-                }
-            }
-        } catch (Exception exception) {
-            LOGGER.info("Failed to save metadata. [exception=({})]", exception.getMessage());
-            throw new InvalidResourceException("Response could not be deserialized: " + payload);
-        }
-        return resource;
-    }
-
-    /**
-     * Maps a received Infomodel resource to the internal metadata model.
-     *
-     * @param resource The resource
-     * @return the metadata object.
-     */
-    private ResourceMetadata deserializeMetadata(Resource resource) {
-        var metadata = new ResourceMetadata();
-
-        if (resource.getKeyword() != null) {
-            List<String> keywords = new ArrayList<>();
-            for (var t : resource.getKeyword()) {
-                keywords.add(t.getValue());
-            }
-            metadata.setKeywords(keywords);
-        }
-
-        if (resource.getRepresentation() != null) {
-            var representations = new HashMap<UUID, ResourceRepresentation>();
-            for (Representation r : resource.getRepresentation()) {
-                int byteSize = 0;
-                String name = null;
-                String type = null;
-                if (r.getInstance() != null && !r.getInstance().isEmpty()) {
-                    Artifact artifact = (Artifact) r.getInstance().get(0);
-                    if (artifact.getByteSize() != null)
-                        byteSize = artifact.getByteSize().intValue();
-                    if (artifact.getFileName() != null)
-                        name = artifact.getFileName();
-                    if (r.getMediaType() != null)
-                        type = r.getMediaType().getFilenameExtension();
-                }
-
-                ResourceRepresentation representation = new ResourceRepresentation(
-                    UUIDUtils.uuidFromUri(r.getId()), type, byteSize, name,
-                    new BackendSource(BackendSource.Type.LOCAL, null, null, null)
-                );
-
-                representations.put(representation.getUuid(), representation);
-            }
-            metadata.setRepresentations(representations);
-        }
-
-        if (resource.getTitle() != null && !resource.getTitle().isEmpty())
-            metadata.setTitle(resource.getTitle().get(0).getValue());
-
-        if (resource.getDescription() != null && !resource.getDescription().isEmpty())
-            metadata.setDescription(resource.getDescription().get(0).getValue());
-
-        if (resource.getContractOffer() != null && !resource.getContractOffer().isEmpty())
-            metadata.setPolicy(resource.getContractOffer().get(0).toRdf());
-
-        if (resource.getPublisher() != null)
-            metadata.setOwner(resource.getPublisher());
-
-        if (resource.getStandardLicense() != null)
-            metadata.setLicense(resource.getStandardLicense());
-
-        if (resource.getVersion() != null)
-            metadata.setVersion(resource.getVersion());
-
-        return metadata;
-    }
->>>>>>> a44821fe
 }