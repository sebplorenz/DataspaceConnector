# Changelog
All notable changes to this project will be documented in this file.

<<<<<<< HEAD
## [5.0.0-SNAPSHOT] - 2021-04-29

### Added
- Partially support of HATEOAS.
- Add pagination for REST calls on resources.
- Integration and configuration of Jaeger for using open telemetry.
- Set default application name to `Dataspace Connector` in `application.properties`.
- Add custom spring banner.
- Add separate controller methods for each IDS message type.
- Add global exception handlers for `ResourceNotFoundException`, `JsonProcessingException`, and any
  `RuntimeException`.
- Add possibility to disable http tracer in `application.properties`.
- Add possibility to restrict depth of returned IDS information on `DescriptionRequest`.
  * Change IDS self-description to returning only a list of catalogs instead of their whole content.
  * Add possibility to send `DescriptionRequestMessages` for other elements than resources.
- Add remote IDs to each object for tracking origin.
- Support multiple policy patterns in one contract.
- Add Unit tests and integration tests.
- Add quality checks and project reports to `pom.xml`: execute with `mvn verify site`.
- Improve contract negotiation and usage control.
  * Add contract agreement validation in `ContractAgreementHandler`.
  * Note pre-defined providers for contract offers in `ContractRequestHandler`.
  * Use contract agreements for policy enforcement.
  * Handle out contract agreements for multiple artifacts (targets) within one negotiation sequence.
  * Restrict agreement processing to confirmed agreements.
  * Add relation between artifacts and agreements.

### Changed
- Support of IDS Infomodel v4.0.4 (direct import in `pom.xml`).
- Change IDS Framework version to v4.0.7.
- Http tracer is limited to 10000 characters per log line.
- Log file creation is disabled by default.
- Move Swagger UI to `/api/docs`.
- Change response type from string to object.
- Use correct response codes as defined by RFC 7231.
- Replace old data model: catalogs, resources, representations, artifacts, contract, rules, and agreements.
  * Separate `ResourceRepresentation` into `Representation` and `Artifact`.
  * Separate `ResourceContract` into `Contract` and `Rule`.
  * Handle data in own database entity. 
  * Separate management of resources and its relations.
  * Define clear interfaces between data model and the IDS Infomodel objects. 
  * Add IDS object builder classes.  
  * Move remote information from `BackendSource` to `Artifact`.
- Strict implementation of model view controller pattern for data management.
  * Controller methods for resources and representations.
  * Provide strict access control to backend. Information can only be read and changed by services.
  * Strict state validation for entities via factory classes.
- Change IDS messaging sequence: Start with `ContractRequestMessage` for automated 
  `DescriptionRequestMessage` and `ArtifactRequestMessage`.
- Improve data transfer.
  * Process bytes instead of strings. 
  * Remove limit for data in internal database.
  * Establish connection via `ArtifactRequestMessage` for always pulling recent data.

### Fixed
- Fix of buffer overflow in http tracer.
- Make message handler stateless.

### Removed
- All classes.

### Security
- Prevent leaking of technology stack in case of errors/exceptions.
- Http tracer sanitizes inputs to prevent CRLF injections.
- mass bindings
=======
## [4.3.1] - 2021-04-15

### Changed
- Set builder image to JDK 11.
>>>>>>> 25351a37

## [4.3.0] - 2021-03-24

### Added 
- Configure timeout values for http connections via `application.properties`.

## [4.2.0] - 2021-03-09

### Added
- New policy pattern: connector-restricted data usage.
- Validate `CONNECTOR_RESTRICTED_USAGE` on data request (as a provider).

## [4.1.0] - 2021-03-02

### Added
- Handle `ResourceUpdateMessage`: Update the local copy of resource upon receiving a `ResourceUpdateMessage`.
- Add attribute for endpoint documentation reference to `ResourceMetadata`.
- Store `ownerURI`, `contractID`, `artifactID`, and `originalUUID` in `RequestedResource`.
- Add support for query params, path variables, and additional headers when requesting artifacts.
- Add input validation for query params, path variables, and headers.
- Add usage control framework checking to the classes `PolicyEnforcement` and `PolicyHandler`.
- Add example files for deployment in Kubernetes.

### Changed
- Configure Spring to fail on unknown properties in request bodies.
- Move settings for policy negotiation and allowing unsupported patterns to `application.properties`.
- Refactor HttpUtils to use the IDS Framework's `HttpService`.
- Add data string as request body instead of request parameter.

### Fixed
- Exclusive use of the `ConfigurationContainer` for processing the connector's self-description and 
  configurations to avoid state errors (relevant for the broker communication).

## [4.0.2] - 2021-02-04

### Added
- Add message handler for `ContractAgreementMessage`.

### Changed
- Answer with a `MessageProcessedNotificationMessage` to the consumer's `ContractAgreementMessage`.
- Save the `ContractAgreement` to the database and the Clearing House when the second 
`AgreementMessage` has been processed.
- Refine exception handling in the message building and sending process.
- Update from IDS Framework v4.0.2 to v4.0.3.

### Fixed
- Send `ContractAgreementMessage` as request message.

## [4.0.1] - 2021-01-28

### Changed
- Update from IDS Framework v4.0.1 to v4.0.2.

## [4.0.0] - 2021-01-25

### Added
- Add public endpoint for self-description without resource catalog and public key.
- Add example endpoints.
- Add exceptions and detailed exception handling.
- Create `UUIDUtils` for uuid handling.
- Create `ControllerUtils` for http responses.
- Add endpoints for contract negotiation.
- Add http tracing and improved logging.
- Add custom profiles for Maven.
- Add negotiation service.
- Add Spring actuators.
- Add contract agreement repository.

### Changed
- Change object handling and model classes.
    - Move attribute `system` from `BackendSource` as `name` to `ResourceRepresentation`.
    - Move attribute `sourceType` from `ResourceRepresentation` as `type` to `BackendSource`.
    - Migrate `ResourceRepresentation` to map.
- Remove requested resource list from description response.
- Rename broker communication and self-description endpoints.
- Improve exception handling.
- Improve message handler and sending request messages in `de.fraunhofer.isst.dataspaceconnector.services.messages`.
- Change package structure.
- Add abstract class to resource service implementations.
- Edit policy handler.
- Improve `pom.xml`.
- Remove local caching of ids resources.
- Update to IDS Framework v4.0.1.
- Restructure `README.md` and wiki.
- Move code of conduct from `CONTRIBUTING.md` to `CODE_OF_CONDUCT.md`.
- Add response code annotations to endpoint methods.
- Change http response formatting.
- Replace Log4j1 with Log4j2.

### Fixed
- Update connector of configuration container before sending a broker message.
- Enforce access counter usage by moving it to an isolated method.

## [3.2.1] - 2020-11-05

### Changed 
- Update to IDS framework v3.2.3.
- Move self-service and example endpoints to admin API.
- Improve Dockerfile.
- Add key- and truststore to example configuration.
- Add default policy (provide access) to resource on creation. 

### Added
- Update and delete resources from broker.
- Add configuration controller for GET and PUT configuration model.
- Add possibility to set a resource id on create.
- Add possibility to set a representation id on create.
- Add a description of how the internal database can be replaced by another.
- Add .dockerignore file.

### Fixed
- Add representation.
- Fix token error in test classes.
- Fix file path in packaged jar.

## [3.2.0] - 2020-10-09

### Changed
- Change call to BrokerService constructor (parameters changed) in BrokerController.
- Change call to IDSHttpService constructor (parameters changed) in ConnectorRequestServiceImpl.
- Replace ConfigProducer with ConfigurationContainer in IdsUtils, MainController and DescriptionMessageHandler.

### Added
- Autowire ConfigurationContainer in constructor to instantiate Connector, KeyStoreManager or ConfigurationModel (previously directly autowired).
- Add ClientProvider field to all classes using an OkHttpClient (create instance in constructor from autowired ConfigurationContainer) & replace calls to IDSUtils.getClient() with clientProvider.getClient().
- Add file URI scheme to paths of KeyStore and TrustStore in config.json.
- Add test classes: SelfDescriptionTest, RequestDescriptionTest, RequestArtifactTest, DescriptionRequestMessageHandlingTest, ArtifactRequestMessageHandlingTest.

### Removed 
- IDS Connector certificate file.

## [3.1.0] - 2020-09-29

### Changed
- Integrate IDS policy language. 
- Modify policy patterns.
- Adapt policy reader to new policy language.
- Adapt usage control implementation to new patterns.

### Added
- Detailed Javadoc.
- Endpoint for example usage policies.
- Create NotificationMessageHandler for incoming notification messages. (TODO: not yet working, due to a pending IDS Framework update)

### Removed
- Old ODRL and policy resource examples.
- Custom ODRL model.
- Remove external backend application from test setups.

## [3.0.0] - 2020-09-02

### Changed
- Update to Information Model v4.0.0.
- Update to Framework v3.1.0.
- Replace config.yaml with config.json.
- Redesign resource model.
    - Add representations and multiple source types.
    - Distinguish between offered and requested resources in two separate database tables.
- Redesign connector open API.
    - Add contract endpoints.
    - Add representation endpoints.
    - Request data by resource id and endpoint id.
    - Removed parameters from connector requests.
- Add two separated resource services.
- Keep the self-description up to data at runtime with every resource change.
- Move the automated policy check to a separate policy enforcement class.
- Improve the requested metadata and data deserializing and saving.
- Improve http utils.
- Improve message handler.
    - Return description in IDS format with an odrl usage policy as property.
    - Request a specific artifact instead of a data resource.

### Removed
- Remove IDS configmodel.
- Remove unused communication service classes.
- Remove token service classes.

## [2.0.2] - 2020-08-26

### Changed
- Remove ISST private repository and settings.
- Add public ISST repository.

## [2.0.1] - 2020-08-03

### Added
- Add DAT request every hour.
- Add RequestMessageServiceUtils class for response handling.
- Add operator check on COUNT_ACCESS.
- Add h2 remote access.
- Add NO_POLICY pattern.
- Add prohibition of requested metadata update for data consumer.

### Changed
- Change odrl model (minimize).
- Changed requested metadata + data saving.

### Fixed
- Fix DescriptionMessageHandler policy check.
- Fix request DAT from DAPS.

## [2.0] - 2020-07-22

### Added
- Add data resource values: created, internal.
- Add odrl policy model.
- Add example odrl policies.
- Add requested resource (resourceMetadata + data) saving.
- Add policy pattern recognition: PROVIDE_ACCESS, TIME_INTERVAL, INHIBIT_ACCESS, LOG_ACCESS, COUNT_ACCESS, DELETE_AFTER (duration/date).
- Add usage control implementation as data provider: at artifact message handler (PROVIDE_ACCESS, TIME_INTERVAL, INHIBIT_ACCESS).
- Add usage control implementation as data consumer: at data access (TIME_INTERVAL, LOG_ACCESS, COUNT_ACCESS).
- Add automated usage control implementation as data consumer: COUNT_ACCESS, DELETE_AFTER (duration/date).

### Changed
- Change data resource model: separated uuid and uri from resourceMetadata.

## [1.0.1] - 2020-07-16

### Added
- Add connection to external data resource HTTP API.
- Add connection to external data resource HTTP API with basic auth.

### Changed
- Change naming to Dataspace Connector.
- Change DescriptionRequestHandler to return IDS metainformation.

## [1.0.0] - 2020-07-01

### Added
- Setup a basic Spring Boot application.
- Integrate the IDS Framework v2.0.12 and Infomodel v3.1.0.
- Provide REST endpoints for resource handling and IDS communication.
- Add a H2 database for saving resources (data & resourceMetadata).
- Provide a documentation for setting up the application with Maven and Docker.
- Add message handling for incoming ArtifactRequestMessages and DescriptionRequestMessages.
- Add IDS Broker communication (register, unregister, update, query).
- Setup a Swagger UI.
- Add basic authentication for the backend API.
- Add proxy and certification basic setup.
- Provide an example Postman collection.<|MERGE_RESOLUTION|>--- conflicted
+++ resolved
@@ -1,7 +1,6 @@
 # Changelog
 All notable changes to this project will be documented in this file.
 
-<<<<<<< HEAD
 ## [5.0.0-SNAPSHOT] - 2021-04-29
 
 ### Added
@@ -67,12 +66,11 @@
 - Prevent leaking of technology stack in case of errors/exceptions.
 - Http tracer sanitizes inputs to prevent CRLF injections.
 - mass bindings
-=======
+
 ## [4.3.1] - 2021-04-15
 
 ### Changed
 - Set builder image to JDK 11.
->>>>>>> 25351a37
 
 ## [4.3.0] - 2021-03-24
 
