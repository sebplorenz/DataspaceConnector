# Changelog
All notable changes to this project will be documented in this file.

## [4.1.0-SNAPSHOT]

### Added
<<<<<<< HEAD
- Handle ResourceUpdateMessage: Update the local copy of resource upon receiving a ResourceUpdateMessage. If immediate update of resource fails, schedule in a queue.
=======
- Handle ResourceUpdateMessage: Update the local copy of resource upon receiving a ResourceUpdateMessage.
>>>>>>> 032a7d6b
- Add attribute for endpoint documentation reference to `ResourceMetadata`.
- Store `ownerURI`, `contractID`, `artifactID`, and `originalUUID` in `RequestedResource`.
- Add support for query params and additional headers when requesting artifacts.
- Add input validation for query params and headers.
- Add usage control framework checking to the classes `PolicyEnforcement` and `PolicyHandler`.

### Changed
- Configure Spring to fail on unknown properties in request bodies.
- Move settings for policy negotiation and allowing unsupported patterns to `application.properties`.

## [4.0.2] - 2021-02-04

### Added
- Add message handler for `ContractAgreementMessage`.

### Changed
- Answer with a `MessageProcessedNotificationMessage` to the consumer's `ContractAgreementMessage`.
- Save the `ContractAgreement` to the database and the Clearing House when the second 
`AgreementMessage` has been processed.
- Refine exception handling in the message building and sending process.
- Update from IDS Framework v4.0.2 to v4.0.3.

### Fixed
- Send `ContractAgreementMessage` as request message.

## [4.0.1] - 2021-01-28

### Changed
- Update from IDS Framework v4.0.1 to v4.0.2.

## [4.0.0] - 2021-01-25

### Added
- Add public endpoint for self-description without resource catalog and public key.
- Add example endpoints.
- Add exceptions and detailed exception handling.
- Create `UUIDUtils` for uuid handling.
- Create `ControllerUtils` for http responses.
- Add endpoints for contract negotiation.
- Add http tracing and improved logging.
- Add custom profiles for Maven.
- Add negotiation service.
- Add Spring actuators.
- Add contract agreement repository.

### Changed
- Change object handling and model classes.
    - Move attribute `system` from `BackendSource` as `name` to `ResourceRepresentation`.
    - Move attribute `sourceType` from `ResourceRepresentation` as `type` to `BackendSource`.
    - Migrate `ResourceRepresentation` to map.
- Remove requested resource list from description response.
- Rename broker communication and self-description endpoints.
- Improve exception handling.
- Improve message handler and sending request messages in `de.fraunhofer.isst.dataspaceconnector.services.messages`.
- Change package structure.
- Add abstract class to resource service implementations.
- Edit policy handler.
- Improve `pom.xml`.
- Remove local caching of ids resources.
- Update to IDS Framework v4.0.1.
- Restructure `README.md` and wiki.
- Move code of conduct from `CONTRIBUTING.md` to `CODE_OF_CONDUCT.md`.
- Add response code annotations to endpoint methods.
- Change http response formatting.
- Replace Log4j1 with Log4j2.

### Fixed
- Update connector of configuration container before sending a broker message.
- Enforce access counter usage by moving it to an isolated method.

## [3.2.1] - 2020-11-05

### Changed 
- Update to IDS framework v3.2.3.
- Move self-service and example endpoints to admin API.
- Improve Dockerfile.
- Add key- and truststore to example configuration.
- Add default policy (provide access) to resource on creation. 

### Added
- Update and delete resources from broker.
- Add configuration controller for GET and PUT configuration model.
- Add possibility to set a resource id on create.
- Add possibility to set a representation id on create.
- Add a description of how the internal database can be replaced by another.
- Add .dockerignore file.

### Fixed
- Add representation.
- Fix token error in test classes.
- Fix file path in packaged jar.

## [3.2.0] - 2020-10-09

### Changed
- Change call to BrokerService constructor (parameters changed) in BrokerController.
- Change call to IDSHttpService constructor (parameters changed) in ConnectorRequestServiceImpl.
- Replace ConfigProducer with ConfigurationContainer in IdsUtils, MainController and DescriptionMessageHandler.

### Added
- Autowire ConfigurationContainer in constructor to instantiate Connector, KeyStoreManager or ConfigurationModel (previously directly autowired).
- Add ClientProvider field to all classes using an OkHttpClient (create instance in constructor from autowired ConfigurationContainer) & replace calls to IDSUtils.getClient() with clientProvider.getClient().
- Add file URI scheme to paths of KeyStore and TrustStore in config.json.
- Add test classes: SelfDescriptionTest, RequestDescriptionTest, RequestArtifactTest, DescriptionRequestMessageHandlingTest, ArtifactRequestMessageHandlingTest.

### Removed 
- IDS Connector certificate file.

## [3.1.0] - 2020-09-29

### Changed
- Integrate IDS policy language. 
- Modify policy patterns.
- Adapt policy reader to new policy language.
- Adapt usage control implementation to new patterns.

### Added
- Detailed Javadoc.
- Endpoint for example usage policies.
- Create NotificationMessageHandler for incoming notification messages. (TODO: not yet working, due to a pending IDS Framework update)

### Removed
- Old ODRL and policy resource examples.
- Custom ODRL model.
- Remove external backend application from test setups.

## [3.0.0] - 2020-09-02

### Changed
- Update to Information Model v4.0.0.
- Update to Framework v3.1.0.
- Replace config.yaml with config.json.
- Redesign resource model.
    - Add representations and multiple source types.
    - Distinguish between offered and requested resources in two separate database tables.
- Redesign connector open API.
    - Add contract endpoints.
    - Add representation endpoints.
    - Request data by resource id and endpoint id.
    - Removed parameters from connector requests.
- Add two separated resource services.
- Keep the self-description up to data at runtime with every resource change.
- Move the automated policy check to a separate policy enforcement class.
- Improve the requested metadata and data deserializing and saving.
- Improve http utils.
- Improve message handler.
    - Return description in IDS format with an odrl usage policy as property.
    - Request a specific artifact instead of a data resource.

### Removed
- Remove IDS configmodel.
- Remove unused communication service classes.
- Remove token service classes.

## [2.0.2] - 2020-08-26

### Changed
- Remove ISST private repository and settings.
- Add public ISST repository.

## [2.0.1] - 2020-08-03

### Added
- Add DAT request every hour.
- Add RequestMessageServiceUtils class for response handling.
- Add operator check on COUNT_ACCESS.
- Add h2 remote access.
- Add NO_POLICY pattern.
- Add prohibition of requested metadata update for data consumer.

### Changed
- Change odrl model (minimize).
- Changed requested metadata + data saving.

### Fixed
- Fix DescriptionMessageHandler policy check.
- Fix request DAT from DAPS.

## [2.0] - 2020-07-22

### Added
- Add data resource values: created, internal.
- Add odrl policy model.
- Add example odrl policies.
- Add requested resource (resourceMetadata + data) saving.
- Add policy pattern recognition: PROVIDE_ACCESS, TIME_INTERVAL, INHIBIT_ACCESS, LOG_ACCESS, COUNT_ACCESS, DELETE_AFTER (duration/date).
- Add usage control implementation as data provider: at artifact message handler (PROVIDE_ACCESS, TIME_INTERVAL, INHIBIT_ACCESS).
- Add usage control implementation as data consumer: at data access (TIME_INTERVAL, LOG_ACCESS, COUNT_ACCESS).
- Add automated usage control implementation as data consumer: COUNT_ACCESS, DELETE_AFTER (duration/date).

### Changed
- Change data resource model: separated uuid and uri from resourceMetadata.

## [1.0.1] - 2020-07-16

### Added
- Add connection to external data resource HTTP API.
- Add connection to external data resource HTTP API with basic auth.

### Changed
- Change naming to Dataspace Connector.
- Change DescriptionRequestHandler to return IDS metainformation.

## [1.0.0] - 2020-07-01

### Added
- Setup a basic Spring Boot application.
- Integrate the IDS Framework v2.0.12 and Infomodel v3.1.0.
- Provide REST endpoints for resource handling and IDS communication.
- Add a H2 database for saving resources (data & resourceMetadata).
- Provide a documentation for setting up the application with Maven and Docker.
- Add message handling for incoming ArtifactRequestMessages and DescriptionRequestMessages.
- Add IDS Broker communication (register, unregister, update, query).
- Setup a Swagger UI.
- Add basic authentication for the backend API.
- Add proxy and certification basic setup.
- Provide an example Postman collection.<|MERGE_RESOLUTION|>--- conflicted
+++ resolved
@@ -4,11 +4,7 @@
 ## [4.1.0-SNAPSHOT]
 
 ### Added
-<<<<<<< HEAD
-- Handle ResourceUpdateMessage: Update the local copy of resource upon receiving a ResourceUpdateMessage. If immediate update of resource fails, schedule in a queue.
-=======
 - Handle ResourceUpdateMessage: Update the local copy of resource upon receiving a ResourceUpdateMessage.
->>>>>>> 032a7d6b
 - Add attribute for endpoint documentation reference to `ResourceMetadata`.
 - Store `ownerURI`, `contractID`, `artifactID`, and `originalUUID` in `RequestedResource`.
 - Add support for query params and additional headers when requesting artifacts.
